export interface Coordinates {
  lat: number;
  lng: number;
}

export interface Facilities {
  cctv: number;
  streetlight: number;
  police_station: number;
  safety_house: number;
  delivery_box: number;
}

export interface RiskFactors {
  sexual_offender: number;
}

export interface DongData {
  dong_code: string;
  district: string;
  dong: string;
  grade: 'A' | 'B' | 'C' | 'D' | 'E';
  score: number;
  coordinates: Coordinates;
  facilities: Facilities;
  risk_factors: RiskFactors;
}

export interface GradeDistribution {
  A: number;
  B: number;
  C: number;
  D: number;
  E: number;
}

export interface MapDataMetadata {
  title: string;
  description: string;
  generated_at: string;
  total_dong: number;
  grade_distribution: GradeDistribution;
}

export interface MapData {
  metadata: MapDataMetadata;
  data: DongData[];
}

export interface CPTEDPrinciple {
  name: string;
  weight: string;
  description: string;
  factors: string[];
}

export interface CPTEDPrinciples {
  natural_surveillance: CPTEDPrinciple;
  access_control: CPTEDPrinciple;
  territoriality: CPTEDPrinciple;
  maintenance: CPTEDPrinciple;
  activity_support: CPTEDPrinciple;
}

export interface ReportDataMetadata {
  title: string;
  description: string;
  generated_at: string;
  total_dong: number;
  cpted_principles: CPTEDPrinciples;
}

export interface ReportData {
  metadata: ReportDataMetadata;
  analysis: any;
}

<<<<<<< HEAD
export interface StreetLight {
  id: number;
  management_number: string;
  district: string;
  dong: string;
  latitude: number;
  longitude: number;
}

export interface StreetLightByDong {
  dong: string;
  district: string;
  count: number;
  streetlights: StreetLight[];
=======
// Auth related types
export interface AuthResponse {
  success: boolean;
  message: string;
  data?: {
    access_token?: string;
    refresh_token?: string;
    token?: string; // legacy support
    user: User;
  };
  error?: string;
}

export interface AuthTokenPayload {
  user_id: string;
  email: string;
  nickname?: string;
  provider?: string;
  providerId?: string;
  iat: number;
  exp: number;
}

// User types
export interface User {
  id: string;
  kakao_id: string;
  email: string;
  nickname: string;
  profile_image?: string;
  created_at: Date;
  updated_at: Date;
  provider?: string;
  providerId?: string;
}

export interface KakaoUserInfo {
  id: number;
  connected_at: string;
  properties: {
    nickname: string;
    profile_image?: string;
    thumbnail_image?: string;
  };
  kakao_account: {
    profile_nickname_needs_agreement: boolean;
    profile_image_needs_agreement: boolean;
    profile: {
      nickname: string;
      thumbnail_image_url?: string;
      profile_image_url?: string;
      is_default_image: boolean;
    };
    has_email: boolean;
    email_needs_agreement: boolean;
    is_email_valid: boolean;
    is_email_verified: boolean;
    email: string;
  };
  // Additional properties for easier access
  email?: string;
  nickname?: string;
  profileImage?: string;
  thumbnailImage?: string;
}

export interface KakaoTokenResponse {
  access_token: string;
  token_type: string;
  refresh_token: string;
  expires_in: number;
  scope: string;
  refresh_token_expires_in: number;
>>>>>>> 7d95f89a
}<|MERGE_RESOLUTION|>--- conflicted
+++ resolved
@@ -75,7 +75,6 @@
   analysis: any;
 }
 
-<<<<<<< HEAD
 export interface StreetLight {
   id: number;
   management_number: string;
@@ -90,7 +89,8 @@
   district: string;
   count: number;
   streetlights: StreetLight[];
-=======
+}
+
 // Auth related types
 export interface AuthResponse {
   success: boolean;
@@ -164,5 +164,4 @@
   expires_in: number;
   scope: string;
   refresh_token_expires_in: number;
->>>>>>> 7d95f89a
 }