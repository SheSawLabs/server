--- conflicted
+++ resolved
@@ -45,11 +45,7 @@
   // Get participants by post ID
   static async getByPostId(postId: string): Promise<Participant[]> {
     const query = `
-<<<<<<< HEAD
-      SELECT mp.*, u.nickname as name
-=======
-      SELECT mp.*, u.nickname, u.profile_image 
->>>>>>> ee6c1a21
+      SELECT mp.*, u.nickname as name, u.profile_image
       FROM meetup_participants mp
       LEFT JOIN users u ON mp.user_id = u.id
       WHERE mp.post_id = $1 
