import { v4 as uuidv4 } from 'uuid';
import pool from '../config/database';

export type PostCategory = '수리' | '소분' | '취미' | '기타' | '일반';
export type PostStatus = 'recruiting' | 'active' | 'full';

export interface Post {
  id: string;
  title: string;
  content: string;
  category: PostCategory;
  author_id: number;
  image_url?: string;
  location?: string;
  date?: Date;
  min_participants?: number;
  max_participants?: number;
  status?: PostStatus;
  created_at: Date;
  updated_at: Date;
}

export interface CreatePostData {
  title: string;
  content: string;
  category: PostCategory;
  author_id: number;
  image_url?: string;
  location?: string;
  date?: Date;
  min_participants?: number;
  max_participants?: number;
}

export class PostModel {
  // Create post
  static async create(data: CreatePostData): Promise<Post> {
    const id = uuidv4();
    const now = new Date();
    
    const query = `
      INSERT INTO posts (id, title, content, category, author_id, image_url, location, date, min_participants, max_participants, created_at, updated_at)
      VALUES ($1, $2, $3, $4, $5, $6, $7, $8, $9, $10, $11, $12)
      RETURNING *
    `;
    
    const values = [
      id,
      data.title,
      data.content,
      data.category,
      data.author_id,
      data.image_url,
      data.location,
      data.date,
      data.min_participants,
      data.max_participants,
      now,
      now
    ];
    
    const result = await pool.query(query, values);
    return result.rows[0];
  }

  // Find by ID
  static async findById(id: string, incrementView: boolean = false): Promise<Post | null> {
    // 조회수 증가
    if (incrementView) {
      await pool.query('UPDATE posts SET views = views + 1 WHERE id = $1', [id]);
    }
    
    const query = `
<<<<<<< HEAD
      SELECT p.*, u.nickname as author_name
=======
      SELECT p.*,
             u.nickname as author_nickname,
             u.profile_image as author_profile_image
>>>>>>> ee6c1a21
      FROM posts p
      LEFT JOIN users u ON p.author_id = u.id
      WHERE p.id = $1
    `;
    const result = await pool.query(query, [id]);
    return result.rows[0] || null;
  }

  // Find all by category with stats
  static async findByCategory(category: PostCategory): Promise<Post[]> {
    const query = `
      SELECT p.*,
             u.nickname as author_name,
             COALESCE(like_count.count, 0) as likes_count,
             COALESCE(comment_count.count, 0) as comments_count,
             COALESCE(p.views, 0) as views_count
      FROM posts p
      LEFT JOIN users u ON p.author_id = u.id
      LEFT JOIN (
        SELECT post_id, COUNT(*) as count 
        FROM likes 
        GROUP BY post_id
      ) like_count ON p.id = like_count.post_id
      LEFT JOIN (
        SELECT post_id, COUNT(*) as count 
        FROM comments 
        GROUP BY post_id
      ) comment_count ON p.id = comment_count.post_id
      WHERE p.category = $1 
      ORDER BY p.created_at DESC
    `;
    const result = await pool.query(query, [category]);
    return result.rows;
  }

  // Find all posts with stats and user like status
  static async findAll(category?: PostCategory, userId?: string): Promise<Post[]> {
    console.log('🔍 findAll called with category:', category, 'userId:', userId);
    const userLikeSubquery = userId 
      ? `SELECT post_id, user_id FROM likes WHERE user_id = ${parseInt(userId)}`
      : `SELECT post_id, user_id FROM likes WHERE 1=0`;
    
    let query = `
      SELECT p.*,
             u.nickname as author_name,
             COALESCE(like_count.count, 0) as likes_count,
             COALESCE(comment_count.count, 0) as comments_count,
             COALESCE(p.views, 0) as views_count,
             CASE WHEN user_likes.user_id IS NOT NULL THEN 'true' ELSE 'false' END as is_liked,
             u.nickname as author_nickname,
             u.profile_image as author_profile_image
      FROM posts p
      LEFT JOIN users u ON p.author_id = u.id
      LEFT JOIN (
        SELECT post_id, COUNT(*) as count 
        FROM likes 
        GROUP BY post_id
      ) like_count ON p.id = like_count.post_id
      LEFT JOIN (
        SELECT post_id, COUNT(*) as count 
        FROM comments 
        GROUP BY post_id
      ) comment_count ON p.id = comment_count.post_id
      LEFT JOIN (
        ${userLikeSubquery}
      ) user_likes ON p.id = user_likes.post_id
    `;
    const values: any[] = [];
    
    if (category) {
      query += ' WHERE p.category = $1';
      values.push(category);
    }
    
    query += ' ORDER BY p.created_at DESC';
    
    const result = await pool.query(query, values);
    console.log('POST QUERY RESULT:', result.rows[0]); // 디버깅용
    return result.rows;
  }

  // Find meetups (all categories except '일반')
  static async findMeetups(): Promise<Post[]> {
    const query = `
      SELECT p.*, u.name as author_name
      FROM posts p
      LEFT JOIN users u ON p.author_id = u.id
      WHERE p.category != $1 
      ORDER BY p.created_at DESC
    `;
    const result = await pool.query(query, ['일반']);
    return result.rows;
  }

  // Find general posts (category = '일반')
  static async findGeneralPosts(): Promise<Post[]> {
    return this.findByCategory('일반');
  }

  // Update meetup status based on participant count
  static async updateMeetupStatus(postId: string): Promise<void> {
    const query = `
      UPDATE posts 
      SET status = CASE 
        WHEN (SELECT COUNT(*) FROM meetup_participants WHERE post_id = $1) >= max_participants THEN 'full'
        WHEN (SELECT COUNT(*) FROM meetup_participants WHERE post_id = $1) >= min_participants THEN 'active'
        ELSE 'recruiting'
      END,
      updated_at = NOW()
      WHERE id = $1 AND category != '일반'
    `;
    
    await pool.query(query, [postId]);
  }

  // Get meetup with participant info
  static async findMeetupWithParticipants(postId: string): Promise<Post & { current_participants: number } | null> {
    const query = `
      SELECT p.*, 
             COALESCE(participant_count.count, 0) as current_participants
      FROM posts p
      LEFT JOIN (
        SELECT post_id, COUNT(*) as count 
        FROM meetup_participants 
        WHERE post_id = $1 
        GROUP BY post_id
      ) participant_count ON p.id = participant_count.post_id
      WHERE p.id = $1
    `;
    
    const result = await pool.query(query, [postId]);
    return result.rows[0] || null;
  }
}<|MERGE_RESOLUTION|>--- conflicted
+++ resolved
@@ -71,13 +71,9 @@
     }
     
     const query = `
-<<<<<<< HEAD
-      SELECT p.*, u.nickname as author_name
-=======
-      SELECT p.*,
+      SELECT p.*, u.nickname as author_name,
              u.nickname as author_nickname,
              u.profile_image as author_profile_image
->>>>>>> ee6c1a21
       FROM posts p
       LEFT JOIN users u ON p.author_id = u.id
       WHERE p.id = $1
